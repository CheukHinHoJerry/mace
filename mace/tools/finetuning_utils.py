--- conflicted
+++ resolved
@@ -73,17 +73,10 @@
         model.interactions[i].linear.weight = torch.nn.Parameter(
             model_foundations.interactions[i].linear.weight.clone()
         )
-<<<<<<< HEAD
-        if (
-            model.interactions[i].__class__.__name__
-            in ["RealAgnosticResidualInteractionBlock", "RealAgnosticDensityResidualInteractionBlock"]
-        ):
-=======
         if model.interactions[i].__class__.__name__ in [
             "RealAgnosticResidualInteractionBlock",
             "RealAgnosticDensityResidualInteractionBlock",
         ]:
->>>>>>> cf6a4b53
             model.interactions[i].skip_tp.weight = torch.nn.Parameter(
                 model_foundations.interactions[i]
                 .skip_tp.weight.reshape(
@@ -108,17 +101,6 @@
                 .clone()
                 / (num_species_foundations / num_species) ** 0.5
             )
-<<<<<<< HEAD
-        if model.interactions[i].__class__.__name__ in ["RealAgnosticDensityResidualInteractionBlock", "RealAgnosticDensityInteractionBlock"]:
-            getattr(model.interactions[i].density_fn, "layer0").weight = \
-                    torch.nn.Parameter(
-                        getattr(
-                            model_foundations.interactions[i].density_fn,
-                            "layer0",
-                        ).weight.clone()
-                    )
-
-=======
         if model.interactions[i].__class__.__name__ in [
             "RealAgnosticDensityInteractionBlock",
             "RealAgnosticDensityResidualInteractionBlock",
@@ -132,7 +114,6 @@
                     ).weight.clone()
                 )
             )
->>>>>>> cf6a4b53
     # Transferring products
     for i in range(2):  # Assuming 2 products modules
         max_range = max_L + 1 if i == 0 else 1
