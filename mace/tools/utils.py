--- conflicted
+++ resolved
@@ -144,9 +144,6 @@
         os.makedirs(name=self.directory, exist_ok=True)
         with open(self.path, mode="a", encoding="utf-8") as f:
             f.write(json.dumps(d, cls=UniversalEncoder))
-<<<<<<< HEAD
-            f.write("\n")
-=======
             f.write("\n")
 
 
@@ -166,5 +163,4 @@
         (grad,) = grad_outputs  # unpack
         gout = torch.empty_like(grad)
         ctx.data.reverse_exchange(grad, gout, ctx.vec_len)
-        return gout, None
->>>>>>> 28d2ed17
+        return gout, None