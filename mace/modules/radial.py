###########################################################################################
# Radial basis and cutoff
# Authors: Ilyes Batatia, Gregor Simm
# This program is distributed under the MIT License (see MIT.md)
###########################################################################################

import logging

import ase
import numpy as np
import torch
from e3nn.util.jit import compile_mode

from mace.tools.scatter import scatter_sum


@compile_mode("script")
class BesselBasis(torch.nn.Module):
    """
    Equation (7)
    """

    def __init__(self, r_max: float, num_basis=8, trainable=False):
        super().__init__()

        bessel_weights = (
            np.pi
            / r_max
            * torch.linspace(
                start=1.0,
                end=num_basis,
                steps=num_basis,
                dtype=torch.get_default_dtype(),
            )
        )
        if trainable:
            self.bessel_weights = torch.nn.Parameter(bessel_weights)
        else:
            self.register_buffer("bessel_weights", bessel_weights)

        self.register_buffer(
            "r_max", torch.tensor(r_max, dtype=torch.get_default_dtype())
        )
        self.register_buffer(
            "prefactor",
            torch.tensor(np.sqrt(2.0 / r_max), dtype=torch.get_default_dtype()),
        )

    def forward(self, x: torch.Tensor) -> torch.Tensor:  # [..., 1]
        numerator = torch.sin(self.bessel_weights * x)  # [..., num_basis]
        return self.prefactor * (numerator / x)

    def __repr__(self):
        return (
            f"{self.__class__.__name__}(r_max={self.r_max}, num_basis={len(self.bessel_weights)}, "
            f"trainable={self.bessel_weights.requires_grad})"
        )


@compile_mode("script")
class ChebychevBasis(torch.nn.Module):
    """
    Equation (7)
    """

    def __init__(self, r_max: float, num_basis=8):
        super().__init__()
        self.register_buffer(
            "n",
            torch.arange(1, num_basis + 1, dtype=torch.get_default_dtype()).unsqueeze(
                0
            ),
        )
        self.num_basis = num_basis
        self.r_max = r_max

    def forward(self, x: torch.Tensor) -> torch.Tensor:  # [..., 1]
        x = x.repeat(1, self.num_basis)
        n = self.n.repeat(len(x), 1)
        return torch.special.chebyshev_polynomial_t(x, n)

    def __repr__(self):
        return (
            f"{self.__class__.__name__}(r_max={self.r_max}, num_basis={self.num_basis},"
        )


@compile_mode("script")
class GaussianBasis(torch.nn.Module):
    """
    Gaussian basis functions
    """

    def __init__(self, r_max: float, num_basis=128, trainable=False):
        super().__init__()
        gaussian_weights = torch.linspace(
            start=0.0, end=r_max, steps=num_basis, dtype=torch.get_default_dtype()
        )
        if trainable:
            self.gaussian_weights = torch.nn.Parameter(
                gaussian_weights, requires_grad=True
            )
        else:
            self.register_buffer("gaussian_weights", gaussian_weights)
        self.coeff = -0.5 / (r_max / (num_basis - 1)) ** 2

    def forward(self, x: torch.Tensor) -> torch.Tensor:  # [..., 1]
        x = x - self.gaussian_weights
        return torch.exp(self.coeff * torch.pow(x, 2))


@compile_mode("script")
class PolynomialCutoff(torch.nn.Module):
    """Polynomial cutoff function that goes from 1 to 0 as x goes from 0 to r_max.
    Equation (8) -- TODO: from where?
    """

    p: torch.Tensor
    r_max: torch.Tensor

    def __init__(self, r_max: float, p=6):
        super().__init__()
        self.register_buffer("p", torch.tensor(p, dtype=torch.int))
        self.register_buffer(
            "r_max", torch.tensor(r_max, dtype=torch.get_default_dtype())
        )

    def forward(self, x: torch.Tensor) -> torch.Tensor:
        return self.calculate_envelope(x, self.r_max, self.p.to(torch.int))

    @staticmethod
    def calculate_envelope(
        x: torch.Tensor, r_max: torch.Tensor, p: torch.Tensor
    ) -> torch.Tensor:
        r_over_r_max = x / r_max
        envelope = (
            1.0
            - ((p + 1.0) * (p + 2.0) / 2.0) * torch.pow(r_over_r_max, p)
            + p * (p + 2.0) * torch.pow(r_over_r_max, p + 1)
            - (p * (p + 1.0) / 2) * torch.pow(r_over_r_max, p + 2)
        )
        return envelope * (x < r_max)

    def __repr__(self):
        return f"{self.__class__.__name__}(p={self.p}, r_max={self.r_max})"


@compile_mode("script")
class ZBLBasis(torch.nn.Module):
    """Implementation of the Ziegler-Biersack-Littmark (ZBL) potential
    with a polynomial cutoff envelope.
    """

    p: torch.Tensor

    def __init__(self, p=6, trainable=False, **kwargs):
        super().__init__()
        if "r_max" in kwargs:
            logging.warning(
                "r_max is deprecated. r_max is determined from the covalent radii."
            )

        # Pre-calculate the p coefficients for the ZBL potential
        self.register_buffer(
            "c",
            torch.tensor(
                [0.1818, 0.5099, 0.2802, 0.02817], dtype=torch.get_default_dtype()
            ),
        )
        self.register_buffer("p", torch.tensor(p, dtype=torch.int))
        self.register_buffer(
            "covalent_radii",
            torch.tensor(
                ase.data.covalent_radii,
                dtype=torch.get_default_dtype(),
            ),
        )
        if trainable:
            self.a_exp = torch.nn.Parameter(torch.tensor(0.300, requires_grad=True))
            self.a_prefactor = torch.nn.Parameter(
                torch.tensor(0.4543, requires_grad=True)
            )
        else:
            self.register_buffer("a_exp", torch.tensor(0.300))
            self.register_buffer("a_prefactor", torch.tensor(0.4543))

    def forward(
        self,
        x: torch.Tensor,
        node_attrs: torch.Tensor,
        edge_index: torch.Tensor,
        atomic_numbers: torch.Tensor,
    ) -> torch.Tensor:
        sender = edge_index[0]
        receiver = edge_index[1]
        node_atomic_numbers = atomic_numbers[torch.argmax(node_attrs, dim=1)].unsqueeze(
            -1
        )
        Z_u = node_atomic_numbers[sender].to(torch.int64)
        Z_v = node_atomic_numbers[receiver].to(torch.int64)
        a = (
            self.a_prefactor
            * 0.529
            / (torch.pow(Z_u, self.a_exp) + torch.pow(Z_v, self.a_exp))
        )
        r_over_a = x / a
        phi = (
            self.c[0] * torch.exp(-3.2 * r_over_a)
            + self.c[1] * torch.exp(-0.9423 * r_over_a)
            + self.c[2] * torch.exp(-0.4028 * r_over_a)
            + self.c[3] * torch.exp(-0.2016 * r_over_a)
        )
        v_edges = (14.3996 * Z_u * Z_v) / x * phi
        r_max = self.covalent_radii[Z_u] + self.covalent_radii[Z_v]
        envelope = PolynomialCutoff.calculate_envelope(x, r_max, self.p)
        v_edges = 0.5 * v_edges * envelope
        V_ZBL = scatter_sum(v_edges, receiver, dim=0, dim_size=node_attrs.size(0))
        return V_ZBL.squeeze(-1)

    def __repr__(self):
        return f"{self.__class__.__name__}(c={self.c})"


@compile_mode("script")
class AgnesiTransform(torch.nn.Module):
    """Agnesi transform - see section on Radial transformations in
    ACEpotentials.jl, JCP 2023 (https://doi.org/10.1063/5.0158783).
    """

    def __init__(
        self,
        q: float = 0.9183,
        p: float = 4.5791,
        a: float = 1.0805,
        trainable=False,
    ):
        super().__init__()
        self.register_buffer("q", torch.tensor(q, dtype=torch.get_default_dtype()))
        self.register_buffer("p", torch.tensor(p, dtype=torch.get_default_dtype()))
        self.register_buffer("a", torch.tensor(a, dtype=torch.get_default_dtype()))
        self.register_buffer(
            "covalent_radii",
            torch.tensor(
                ase.data.covalent_radii,
                dtype=torch.get_default_dtype(),
            ),
        )
        if trainable:
            self.a = torch.nn.Parameter(torch.tensor(1.0805, requires_grad=True))
            self.q = torch.nn.Parameter(torch.tensor(0.9183, requires_grad=True))
            self.p = torch.nn.Parameter(torch.tensor(4.5791, requires_grad=True))

    def forward(
        self,
        x: torch.Tensor,
        node_attrs: torch.Tensor,
        edge_index: torch.Tensor,
        atomic_numbers: torch.Tensor,
    ) -> torch.Tensor:
        sender = edge_index[0]
        receiver = edge_index[1]
        node_atomic_numbers = atomic_numbers[torch.argmax(node_attrs, dim=1)].unsqueeze(
            -1
        )
<<<<<<< HEAD
        Z_u = node_atomic_numbers[sender]
        Z_v = node_atomic_numbers[receiver]
        r_0: torch.Tensor = 0.5 * (self.covalent_radii[Z_u] + self.covalent_radii[Z_v])
        r_over_r_0 = x / r_0
=======
        Z_u = node_atomic_numbers[sender].to(torch.int64)
        Z_v = node_atomic_numbers[receiver].to(torch.int64)
        r_0 = 0.5 * (self.covalent_radii[Z_u] + self.covalent_radii[Z_v])
>>>>>>> 6b97f016
        return (
            1
            + (
                self.a
                * torch.pow(r_over_r_0, self.q)
                / (1 + torch.pow(r_over_r_0, self.q - self.p))
            )
        ).reciprocal_()

    def __repr__(self):
        return (
            f"{self.__class__.__name__}(a={self.a:.4f}, q={self.q:.4f}, p={self.p:.4f})"
        )


@compile_mode("script")
class SoftTransform(torch.nn.Module):
    """
    Tanh-based smooth transformation:
        T(x) = p1 + (x - p1)*0.5*[1 + tanh(alpha*(x - m))],
    which smoothly transitions from ~p1 for x << p1 to ~x for x >> r0.
    """

    def __init__(self, alpha: float = 4.0, trainable=False):
        """
        Args:
            p1 (float): Lower "clamp" point.
            alpha (float): Steepness; if None, defaults to ~6/(r0-p1).
            trainable (bool): Whether to make parameters trainable.
        """
        super().__init__()
        # Initialize parameters
        self.register_buffer(
            "alpha", torch.tensor(alpha, dtype=torch.get_default_dtype())
        )
        if trainable:
            self.alpha = torch.nn.Parameter(self.alpha.clone())
        self.register_buffer(
            "covalent_radii",
            torch.tensor(
                ase.data.covalent_radii,
                dtype=torch.get_default_dtype(),
            ),
        )

    def compute_r_0(
        self,
        node_attrs: torch.Tensor,
        edge_index: torch.Tensor,
        atomic_numbers: torch.Tensor,
    ) -> torch.Tensor:
        """
        Compute r_0 based on atomic information.

        Args:
            node_attrs (torch.Tensor): Node attributes (one-hot encoding of atomic numbers).
            edge_index (torch.Tensor): Edge index indicating connections.
            atomic_numbers (torch.Tensor): Atomic numbers.

        Returns:
            torch.Tensor: r_0 values for each edge.
        """
        sender = edge_index[0]
        receiver = edge_index[1]
        node_atomic_numbers = atomic_numbers[torch.argmax(node_attrs, dim=1)].unsqueeze(
            -1
        )
<<<<<<< HEAD
        Z_u = node_atomic_numbers[sender]
        Z_v = node_atomic_numbers[receiver]
        r_0: torch.Tensor = self.covalent_radii[Z_u] + self.covalent_radii[Z_v]
        return r_0

    def forward(
        self,
        x: torch.Tensor,
        node_attrs: torch.Tensor,
        edge_index: torch.Tensor,
        atomic_numbers: torch.Tensor,
    ) -> torch.Tensor:

        r_0 = self.compute_r_0(node_attrs, edge_index, atomic_numbers)
        p_0 = (3 / 4) * r_0
        p_1 = (4 / 3) * r_0
        m = 0.5 * (p_0 + p_1)
        alpha = self.alpha / (p_1 - p_0)
        s_x = 0.5 * (1.0 + torch.tanh(alpha * (x - m)))
        return p_0 + (x - p_0) * s_x
=======
        Z_u = node_atomic_numbers[sender].to(torch.int64)
        Z_v = node_atomic_numbers[receiver].to(torch.int64)
        r_0 = (self.covalent_radii[Z_u] + self.covalent_radii[Z_v]) / 4
        y = (
            x
            + (1 / 2) * torch.tanh(-(x / r_0) - self.a * ((x / r_0) ** self.b))
            + 1 / 2
        )
        return y
>>>>>>> 6b97f016

    def __repr__(self):
        return f"{self.__class__.__name__}(alpha={self.alpha.item():.4f})"<|MERGE_RESOLUTION|>--- conflicted
+++ resolved
@@ -262,16 +262,9 @@
         node_atomic_numbers = atomic_numbers[torch.argmax(node_attrs, dim=1)].unsqueeze(
             -1
         )
-<<<<<<< HEAD
-        Z_u = node_atomic_numbers[sender]
-        Z_v = node_atomic_numbers[receiver]
-        r_0: torch.Tensor = 0.5 * (self.covalent_radii[Z_u] + self.covalent_radii[Z_v])
-        r_over_r_0 = x / r_0
-=======
         Z_u = node_atomic_numbers[sender].to(torch.int64)
         Z_v = node_atomic_numbers[receiver].to(torch.int64)
         r_0 = 0.5 * (self.covalent_radii[Z_u] + self.covalent_radii[Z_v])
->>>>>>> 6b97f016
         return (
             1
             + (
@@ -339,9 +332,8 @@
         node_atomic_numbers = atomic_numbers[torch.argmax(node_attrs, dim=1)].unsqueeze(
             -1
         )
-<<<<<<< HEAD
-        Z_u = node_atomic_numbers[sender]
-        Z_v = node_atomic_numbers[receiver]
+        Z_u = node_atomic_numbers[sender].to(torch.int64)
+        Z_v = node_atomic_numbers[receiver].to(torch.int64)
         r_0: torch.Tensor = self.covalent_radii[Z_u] + self.covalent_radii[Z_v]
         return r_0
 
@@ -360,17 +352,6 @@
         alpha = self.alpha / (p_1 - p_0)
         s_x = 0.5 * (1.0 + torch.tanh(alpha * (x - m)))
         return p_0 + (x - p_0) * s_x
-=======
-        Z_u = node_atomic_numbers[sender].to(torch.int64)
-        Z_v = node_atomic_numbers[receiver].to(torch.int64)
-        r_0 = (self.covalent_radii[Z_u] + self.covalent_radii[Z_v]) / 4
-        y = (
-            x
-            + (1 / 2) * torch.tanh(-(x / r_0) - self.a * ((x / r_0) ** self.b))
-            + 1 / 2
-        )
-        return y
->>>>>>> 6b97f016
 
     def __repr__(self):
         return f"{self.__class__.__name__}(alpha={self.alpha.item():.4f})"