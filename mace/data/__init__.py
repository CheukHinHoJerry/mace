--- conflicted
+++ resolved
@@ -34,10 +34,7 @@
     "dataset_from_sharded_hdf5",
     "save_AtomicData_to_HDF5",
     "save_configurations_as_HDF5",
-<<<<<<< HEAD
     "KeySpecification",
     "update_keyspec_from_kwargs",
-=======
     "LMDBDataset",
->>>>>>> fd6fddaf
 ]