###########################################################################################
# Script for evaluating configurations contained in an xyz file with a trained model
# Authors: Ilyes Batatia, Gregor Simm
# This program is distributed under the MIT License (see MIT.md)
###########################################################################################

import argparse

import ase.data
import ase.io
import numpy as np
import torch

from mace import data
<<<<<<< HEAD
from mace.tools import torch_geometric, utils, torch_tools
=======
from mace.tools import torch_geometric, torch_tools, utils
>>>>>>> 2292f8df


def parse_args() -> argparse.Namespace:
    parser = argparse.ArgumentParser()
    parser.add_argument(
        "--configs", 
        help="path to XYZ configurations", 
        required=True
    )
    parser.add_argument(
        "--model", 
        help="path to model", 
        required=True
    )
    parser.add_argument(
        "--output", 
        help="output path", 
        required=True
    )
    parser.add_argument(
        "--device",
        help="select device",
        type=str,
        choices=["cpu", "cuda"],
        default="cpu",
    )
    parser.add_argument(
        "--default_dtype",
        help="set default dtype",
        type=str,
        choices=["float32", "float64"],
        default="float64",
    )
    parser.add_argument(
<<<<<<< HEAD
        "--batch_size", 
        help="batch size", 
        type=int, 
        default=64
    )
    parser.add_argument(
=======
>>>>>>> 2292f8df
        "--compute_stress",
        help="compute stress",
        action="store_true",
        default=False,
    )
    parser.add_argument(
        "--return_contributions",
        help="model outputs energy contributions for each body order, only suppported for MACE, not ScaleShiftMACE",
        action="store_true",
        default=False,
    )
    parser.add_argument(
        "--info_prefix",
        help="prefix for energy, forces and stress keys",
        type=str,
        default="MACE_",
    )
    return parser.parse_args()


def main():
    args = parse_args()
    torch_tools.set_default_dtype(args.default_dtype)
    device = torch_tools.init_device(args.device)

    # Load model
    model = torch.load(f=args.model, map_location=args.device)
<<<<<<< HEAD
=======
    model = model.to(
        args.device
    )  # shouldn't be necessary but seems to help wtih CUDA problems

    for param in model.parameters():
        param.requires_grad = False
>>>>>>> 2292f8df

    # Load data and prepare input
    atoms_list = ase.io.read(args.configs, index=":")
    configs = [data.config_from_atoms(atoms) for atoms in atoms_list]

    z_table = utils.AtomicNumberTable([int(z) for z in model.atomic_numbers])

    data_loader = torch_geometric.dataloader.DataLoader(
        dataset=[
<<<<<<< HEAD
            data.AtomicData.from_config(config, z_table=z_table, cutoff=float(model.r_max))
=======
            data.AtomicData.from_config(
                config, z_table=z_table, cutoff=float(model.r_max)
            )
>>>>>>> 2292f8df
            for config in configs
        ],
        batch_size=args.batch_size,
        shuffle=False,
        drop_last=False,
    )

    # Collect data
    energies_list = []
    contributions_list = []
    stresses_list = []
    forces_collection = []

    for batch in data_loader:
        batch = batch.to(device)
        output = model(batch.to_dict(), compute_stress=args.compute_stress)
        energies_list.append(torch_tools.to_numpy(output["energy"]))
        if args.compute_stress:
            stresses_list.append(torch_tools.to_numpy(output["stress"]))

        if args.return_contributions:
            contributions_list.append(torch_tools.to_numpy(output["contributions"]))

        forces = np.split(
<<<<<<< HEAD
            torch_tools.to_numpy(output["forces"]), indices_or_sections=batch.ptr[1:], axis=0
=======
            torch_tools.to_numpy(output["forces"]),
            indices_or_sections=batch.ptr[1:],
            axis=0,
>>>>>>> 2292f8df
        )
        forces_collection.append(forces[:-1])  # drop last as its emtpy

    energies = np.concatenate(energies_list, axis=0)
    forces_list = [
        forces for forces_list in forces_collection for forces in forces_list
    ]
<<<<<<< HEAD
    assert len(atoms_list) == len(energies) == len(forces_list) 
=======
    assert len(atoms_list) == len(energies) == len(forces_list)
>>>>>>> 2292f8df
    if args.compute_stress:
        stresses = np.concatenate(stresses_list, axis=0)
        assert len(atoms_list) == stresses.shape[0]

    if args.return_contributions:
        contributions = np.concatenate(contributions_list, axis=0)
        assert len(atoms_list) == contributions.shape[0]

    # Store data in atoms objects
    for i, (atoms, energy, forces) in enumerate(zip(atoms_list, energies, forces_list)):
        atoms.calc = None  # crucial
        atoms.info[args.info_prefix + "energy"] = energy
        atoms.arrays[args.info_prefix + "forces"] = forces

        if args.compute_stress:
            atoms.info[args.info_prefix + "stress"] = stresses[i]

        if args.return_contributions:
            atoms.info[args.info_prefix + "BO_contributions"] = contributions[i]

    # Write atoms to output path
    ase.io.write(args.output, images=atoms_list, format="extxyz")


if __name__ == "__main__":
    main()<|MERGE_RESOLUTION|>--- conflicted
+++ resolved
@@ -12,30 +12,14 @@
 import torch
 
 from mace import data
-<<<<<<< HEAD
-from mace.tools import torch_geometric, utils, torch_tools
-=======
 from mace.tools import torch_geometric, torch_tools, utils
->>>>>>> 2292f8df
 
 
 def parse_args() -> argparse.Namespace:
     parser = argparse.ArgumentParser()
-    parser.add_argument(
-        "--configs", 
-        help="path to XYZ configurations", 
-        required=True
-    )
-    parser.add_argument(
-        "--model", 
-        help="path to model", 
-        required=True
-    )
-    parser.add_argument(
-        "--output", 
-        help="output path", 
-        required=True
-    )
+    parser.add_argument("--configs", help="path to XYZ configurations", required=True)
+    parser.add_argument("--model", help="path to model", required=True)
+    parser.add_argument("--output", help="output path", required=True)
     parser.add_argument(
         "--device",
         help="select device",
@@ -50,16 +34,8 @@
         choices=["float32", "float64"],
         default="float64",
     )
+    parser.add_argument("--batch_size", help="batch size", type=int, default=64)
     parser.add_argument(
-<<<<<<< HEAD
-        "--batch_size", 
-        help="batch size", 
-        type=int, 
-        default=64
-    )
-    parser.add_argument(
-=======
->>>>>>> 2292f8df
         "--compute_stress",
         help="compute stress",
         action="store_true",
@@ -87,15 +63,12 @@
 
     # Load model
     model = torch.load(f=args.model, map_location=args.device)
-<<<<<<< HEAD
-=======
     model = model.to(
         args.device
     )  # shouldn't be necessary but seems to help wtih CUDA problems
 
     for param in model.parameters():
         param.requires_grad = False
->>>>>>> 2292f8df
 
     # Load data and prepare input
     atoms_list = ase.io.read(args.configs, index=":")
@@ -105,13 +78,9 @@
 
     data_loader = torch_geometric.dataloader.DataLoader(
         dataset=[
-<<<<<<< HEAD
-            data.AtomicData.from_config(config, z_table=z_table, cutoff=float(model.r_max))
-=======
             data.AtomicData.from_config(
                 config, z_table=z_table, cutoff=float(model.r_max)
             )
->>>>>>> 2292f8df
             for config in configs
         ],
         batch_size=args.batch_size,
@@ -136,13 +105,9 @@
             contributions_list.append(torch_tools.to_numpy(output["contributions"]))
 
         forces = np.split(
-<<<<<<< HEAD
-            torch_tools.to_numpy(output["forces"]), indices_or_sections=batch.ptr[1:], axis=0
-=======
             torch_tools.to_numpy(output["forces"]),
             indices_or_sections=batch.ptr[1:],
             axis=0,
->>>>>>> 2292f8df
         )
         forces_collection.append(forces[:-1])  # drop last as its emtpy
 
@@ -150,11 +115,7 @@
     forces_list = [
         forces for forces_list in forces_collection for forces in forces_list
     ]
-<<<<<<< HEAD
-    assert len(atoms_list) == len(energies) == len(forces_list) 
-=======
     assert len(atoms_list) == len(energies) == len(forces_list)
->>>>>>> 2292f8df
     if args.compute_stress:
         stresses = np.concatenate(stresses_list, axis=0)
         assert len(atoms_list) == stresses.shape[0]
